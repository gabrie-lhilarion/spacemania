const db = require('../database/connection/connect.connection');
const { BadRequestError } = require('../errors/index.errors');
const bookingsDb = require('../database/bookings/booking.database');

/**
 * Create a new workspace booking
 * @param {Object} req - Express request object
 * @param {Object} res - Express response object
 * @param {Function} next - Express next middleware
 */
async function createBooking(req, res, next) {
<<<<<<< HEAD
    const client = await db.pool.connect();

    try {
        const { workspaceId, startTime, endTime, attendees = 1, specialRequests } = req.body;

        //const userId = req.user.id;
        const userId = 1;

        // Convert string dates to Date objects if needed
        const start = new Date(startTime);
        const end = new Date(endTime);

        // Basic validation
        if (start >= end) {
            console.log('End time must be after start time')
            throw new BadRequestError('End time must be after start time');
        }

        if (start < new Date()) {
            console.log('Cannot book in the past')
            throw new BadRequestError('Cannot book in the past');
        }

        await client.query('BEGIN');

        // Check availability first
        const availability = await bookingsDb.getWorkspaceAvailability(
            workspaceId,
            start,
            end,
            attendees
        );

        if (!availability.is_available) {
            console.log('Workspace not available for the requested time/slots')

            throw new BadRequestError('Workspace not available for the requested time/slots');
        }

        // Create the booking

        const booking = await bookingsDb.createBooking(
            userId,
            workspaceId,
            start,
            end,
            attendees,
            specialRequests
        );

        await client.query('COMMIT');

        res.status(201).json({
            success: true,
            data: booking,
            message: booking.status === 'pending'
                ? 'Booking request submitted for approval'
                : 'Booking confirmed'
        });

    } catch (err) {
        await client.query('ROLLBACK');
        console.log(err)
        if (err.code === '23505') {
            next(new BadRequestError('Timeslot already booked'));
        } else if (err instanceof BadRequestError) {
            next(err);
        } else {

            next(new BadRequestError('Failed to create booking', err));
        }
    } finally {
        client.release();
=======
  const client = await db.pool.connect();

  try {
    const {
      workspaceId,
      startTime,
      endTime,
      attendees = 1,
      specialRequests,
    } = req.body;
    const userId = 6;

    // Convert string dates to Date objects if needed
    const start = new Date(startTime);
    const end = new Date(endTime);

    // Basic validation
    if (start >= end) {
      console.log('End time must be after start time');
      throw new BadRequestError('End time must be after start time');
>>>>>>> e899cee0
    }

    if (start < new Date()) {
      console.log('Cannot book in the past');
      throw new BadRequestError('Cannot book in the past');
    }

    await client.query('BEGIN');

    // Check availability first
    const availability = await bookingsDb.getWorkspaceAvailability(
      workspaceId,
      start,
      end,
      attendees
    );

    if (!availability.is_available) {
      console.log('Workspace not available for the requested time/slots');

      throw new BadRequestError(
        'Workspace not available for the requested time/slots'
      );
    }

    // Create the booking

    const booking = await bookingsDb.createBooking(
      userId,
      workspaceId,
      start,
      end,
      attendees,
      specialRequests
    );

    await client.query('COMMIT');

    res.status(201).json({
      success: true,
      data: booking,
      message:
        booking.status === 'pending'
          ? 'Booking request submitted for approval'
          : 'Booking confirmed',
    });
  } catch (err) {
    await client.query('ROLLBACK');
    console.log(err);
    if (err.code === '23505') {
      next(new BadRequestError('Timeslot already booked'));
    } else if (err instanceof BadRequestError) {
      next(err);
    } else {
      next(new BadRequestError('Failed to create booking', err));
    }
  } finally {
    client.release();
  }
}

/**
 * Check workspace availability
 * @param {Object} req - Express request object
 * @param {Object} res - Express response object
 * @param {Function} next - Express next middleware
 */

// Declare an asynchronous function that handles workspace availability checks
// Takes Express middleware parameters: request, response, and next
async function checkAvailability(req, res, next) {
  try {
    const { workspaceId } = req.params;
    const { startTime, endTime, attendees = 1 } = req.query;

    // Convert and validate dates
    const start = new Date(startTime);
    const end = new Date(endTime);
    const now = new Date();

    // Add 24-hour buffer period (in milliseconds)
    const MIN_BOOKING_BUFFER = 24 * 60 * 60 * 1000;
    const earliestAllowedStart = new Date(now.getTime() + MIN_BOOKING_BUFFER);

    // Validate date objects
    if (isNaN(start.getTime()))
      throw new BadRequestError('Invalid start time format');
    if (isNaN(end.getTime()))
      throw new BadRequestError('Invalid end time format');

    // Time validations
    if (start >= end) {
      throw new BadRequestError('End time must be after start time');
    }

    if (start < earliestAllowedStart) {
      throw new BadRequestError(
        'Bookings require at least 24 hours advance notice'
      );
    }

    // Validate attendees is a positive number
    if (isNaN(attendees) || attendees < 1) {
      throw new BadRequestError('Attendees must be a positive number');
    }

    // Check workspace capacity
    const workspace = await bookingsDb.getWorkspaceCapacity(workspaceId);
    if (attendees > workspace.capacity) {
      throw new BadRequestError(
        `Workspace only accommodates ${workspace.capacity} attendees`
      );
    }

    const availability = await bookingsDb.getWorkspaceAvailability(
      workspaceId,
      start,
      end,
      attendees
    );

    res.json({
      success: true,
      data: {
        ...availability,
        bufferNotice: 'All bookings require 24-hour advance notice',
      },
    });
  } catch (err) {
    console.log(err);
    next(
      err instanceof BadRequestError
        ? err
        : new BadRequestError('Availability check failed')
    );
  }
}

/**
 * Get user's booking history
 * @param {Object} req - Express request object
 * @param {Object} res - Express response object
 * @param {Function} next - Express next middleware
 */
async function getUserBookings(req, res, next) {
  try {
    const userId = req.user.id;
    console.log(userId);
    const { upcoming = 'true', page = 1, limit = 10 } = req.query;

    const bookings = await bookingsDb.getUserBookings(userId, {
      upcoming: upcoming === 'true',
      offset: (page - 1) * limit,
      limit: parseInt(limit),
    });

    res.json({
      success: true,
      data: bookings,
      pagination: {
        page: parseInt(page),
        limit: parseInt(limit),
        total: bookings.length,
      },
    });
  } catch (err) {
    next(new BadRequestError('Failed to fetch bookings', err));
  }
}

/**
 * Cancel a booking
 * @param {Object} req - Express request object
 * @param {Object} res - Express response object
 * @param {Function} next - Express next middleware
 */
async function cancelBooking(req, res, next) {
  const client = await db.pool.connect();
  try {
    const { id } = req.params;
    const userId = req.user.id;

    await client.query('BEGIN');

    // Verify booking belongs to user
    const booking = await client.query(
      'SELECT * FROM bookings WHERE id = $1 AND user_id = $2',
      [id, userId]
    );

    if (booking.rows.length === 0) {
      throw new BadRequestError(404, 'Booking not found');
    }

    // Don't allow cancelling completed or already cancelled bookings
    if (['cancelled', 'completed'].includes(booking.rows[0].status)) {
      throw new BadRequestError(
        'Cannot cancel a completed or already cancelled booking'
      );
    }

    // Update status to cancelled
    await client.query('UPDATE bookings SET status = $1 WHERE id = $2', [
      'cancelled',
      id,
    ]);

    await client.query('COMMIT');

    res.json({
      success: true,
      message: 'Booking cancelled successfully',
    });
  } catch (err) {
    await client.query('ROLLBACK');
    next(
      err instanceof BadRequestError
        ? err
        : new BadRequestError('Failed to cancel booking', err)
    );
  } finally {
    client.release();
  }
}

module.exports = {
  createBooking,
  checkAvailability,
  getUserBookings,
  cancelBooking,
};<|MERGE_RESOLUTION|>--- conflicted
+++ resolved
@@ -9,14 +9,17 @@
  * @param {Function} next - Express next middleware
  */
 async function createBooking(req, res, next) {
-<<<<<<< HEAD
     const client = await db.pool.connect();
 
     try {
-        const { workspaceId, startTime, endTime, attendees = 1, specialRequests } = req.body;
-
-        //const userId = req.user.id;
-        const userId = 1;
+        const {
+            workspaceId,
+            startTime,
+            endTime,
+            attendees = 1,
+            specialRequests,
+        } = req.body;
+        const userId = 6;
 
         // Convert string dates to Date objects if needed
         const start = new Date(startTime);
@@ -24,12 +27,12 @@
 
         // Basic validation
         if (start >= end) {
-            console.log('End time must be after start time')
+            console.log('End time must be after start time');
             throw new BadRequestError('End time must be after start time');
         }
 
         if (start < new Date()) {
-            console.log('Cannot book in the past')
+            console.log('Cannot book in the past');
             throw new BadRequestError('Cannot book in the past');
         }
 
@@ -44,9 +47,11 @@
         );
 
         if (!availability.is_available) {
-            console.log('Workspace not available for the requested time/slots')
-
-            throw new BadRequestError('Workspace not available for the requested time/slots');
+            console.log('Workspace not available for the requested time/slots');
+
+            throw new BadRequestError(
+                'Workspace not available for the requested time/slots'
+            );
         }
 
         // Create the booking
@@ -65,105 +70,24 @@
         res.status(201).json({
             success: true,
             data: booking,
-            message: booking.status === 'pending'
-                ? 'Booking request submitted for approval'
-                : 'Booking confirmed'
-        });
-
+            message:
+                booking.status === 'pending'
+                    ? 'Booking request submitted for approval'
+                    : 'Booking confirmed',
+        });
     } catch (err) {
         await client.query('ROLLBACK');
-        console.log(err)
+        console.log(err);
         if (err.code === '23505') {
             next(new BadRequestError('Timeslot already booked'));
         } else if (err instanceof BadRequestError) {
             next(err);
         } else {
-
             next(new BadRequestError('Failed to create booking', err));
         }
     } finally {
         client.release();
-=======
-  const client = await db.pool.connect();
-
-  try {
-    const {
-      workspaceId,
-      startTime,
-      endTime,
-      attendees = 1,
-      specialRequests,
-    } = req.body;
-    const userId = 6;
-
-    // Convert string dates to Date objects if needed
-    const start = new Date(startTime);
-    const end = new Date(endTime);
-
-    // Basic validation
-    if (start >= end) {
-      console.log('End time must be after start time');
-      throw new BadRequestError('End time must be after start time');
->>>>>>> e899cee0
-    }
-
-    if (start < new Date()) {
-      console.log('Cannot book in the past');
-      throw new BadRequestError('Cannot book in the past');
-    }
-
-    await client.query('BEGIN');
-
-    // Check availability first
-    const availability = await bookingsDb.getWorkspaceAvailability(
-      workspaceId,
-      start,
-      end,
-      attendees
-    );
-
-    if (!availability.is_available) {
-      console.log('Workspace not available for the requested time/slots');
-
-      throw new BadRequestError(
-        'Workspace not available for the requested time/slots'
-      );
-    }
-
-    // Create the booking
-
-    const booking = await bookingsDb.createBooking(
-      userId,
-      workspaceId,
-      start,
-      end,
-      attendees,
-      specialRequests
-    );
-
-    await client.query('COMMIT');
-
-    res.status(201).json({
-      success: true,
-      data: booking,
-      message:
-        booking.status === 'pending'
-          ? 'Booking request submitted for approval'
-          : 'Booking confirmed',
-    });
-  } catch (err) {
-    await client.query('ROLLBACK');
-    console.log(err);
-    if (err.code === '23505') {
-      next(new BadRequestError('Timeslot already booked'));
-    } else if (err instanceof BadRequestError) {
-      next(err);
-    } else {
-      next(new BadRequestError('Failed to create booking', err));
-    }
-  } finally {
-    client.release();
-  }
+    }
 }
 
 /**
@@ -176,71 +100,71 @@
 // Declare an asynchronous function that handles workspace availability checks
 // Takes Express middleware parameters: request, response, and next
 async function checkAvailability(req, res, next) {
-  try {
-    const { workspaceId } = req.params;
-    const { startTime, endTime, attendees = 1 } = req.query;
-
-    // Convert and validate dates
-    const start = new Date(startTime);
-    const end = new Date(endTime);
-    const now = new Date();
-
-    // Add 24-hour buffer period (in milliseconds)
-    const MIN_BOOKING_BUFFER = 24 * 60 * 60 * 1000;
-    const earliestAllowedStart = new Date(now.getTime() + MIN_BOOKING_BUFFER);
-
-    // Validate date objects
-    if (isNaN(start.getTime()))
-      throw new BadRequestError('Invalid start time format');
-    if (isNaN(end.getTime()))
-      throw new BadRequestError('Invalid end time format');
-
-    // Time validations
-    if (start >= end) {
-      throw new BadRequestError('End time must be after start time');
-    }
-
-    if (start < earliestAllowedStart) {
-      throw new BadRequestError(
-        'Bookings require at least 24 hours advance notice'
-      );
-    }
-
-    // Validate attendees is a positive number
-    if (isNaN(attendees) || attendees < 1) {
-      throw new BadRequestError('Attendees must be a positive number');
-    }
-
-    // Check workspace capacity
-    const workspace = await bookingsDb.getWorkspaceCapacity(workspaceId);
-    if (attendees > workspace.capacity) {
-      throw new BadRequestError(
-        `Workspace only accommodates ${workspace.capacity} attendees`
-      );
-    }
-
-    const availability = await bookingsDb.getWorkspaceAvailability(
-      workspaceId,
-      start,
-      end,
-      attendees
-    );
-
-    res.json({
-      success: true,
-      data: {
-        ...availability,
-        bufferNotice: 'All bookings require 24-hour advance notice',
-      },
-    });
-  } catch (err) {
-    console.log(err);
-    next(
-      err instanceof BadRequestError
-        ? err
-        : new BadRequestError('Availability check failed')
-    );
-  }
+    try {
+        const { workspaceId } = req.params;
+        const { startTime, endTime, attendees = 1 } = req.query;
+
+        // Convert and validate dates
+        const start = new Date(startTime);
+        const end = new Date(endTime);
+        const now = new Date();
+
+        // Add 24-hour buffer period (in milliseconds)
+        const MIN_BOOKING_BUFFER = 24 * 60 * 60 * 1000;
+        const earliestAllowedStart = new Date(now.getTime() + MIN_BOOKING_BUFFER);
+
+        // Validate date objects
+        if (isNaN(start.getTime()))
+            throw new BadRequestError('Invalid start time format');
+        if (isNaN(end.getTime()))
+            throw new BadRequestError('Invalid end time format');
+
+        // Time validations
+        if (start >= end) {
+            throw new BadRequestError('End time must be after start time');
+        }
+
+        if (start < earliestAllowedStart) {
+            throw new BadRequestError(
+                'Bookings require at least 24 hours advance notice'
+            );
+        }
+
+        // Validate attendees is a positive number
+        if (isNaN(attendees) || attendees < 1) {
+            throw new BadRequestError('Attendees must be a positive number');
+        }
+
+        // Check workspace capacity
+        const workspace = await bookingsDb.getWorkspaceCapacity(workspaceId);
+        if (attendees > workspace.capacity) {
+            throw new BadRequestError(
+                `Workspace only accommodates ${workspace.capacity} attendees`
+            );
+        }
+
+        const availability = await bookingsDb.getWorkspaceAvailability(
+            workspaceId,
+            start,
+            end,
+            attendees
+        );
+
+        res.json({
+            success: true,
+            data: {
+                ...availability,
+                bufferNotice: 'All bookings require 24-hour advance notice',
+            },
+        });
+    } catch (err) {
+        console.log(err);
+        next(
+            err instanceof BadRequestError
+                ? err
+                : new BadRequestError('Availability check failed')
+        );
+    }
 }
 
 /**
@@ -250,29 +174,29 @@
  * @param {Function} next - Express next middleware
  */
 async function getUserBookings(req, res, next) {
-  try {
-    const userId = req.user.id;
-    console.log(userId);
-    const { upcoming = 'true', page = 1, limit = 10 } = req.query;
-
-    const bookings = await bookingsDb.getUserBookings(userId, {
-      upcoming: upcoming === 'true',
-      offset: (page - 1) * limit,
-      limit: parseInt(limit),
-    });
-
-    res.json({
-      success: true,
-      data: bookings,
-      pagination: {
-        page: parseInt(page),
-        limit: parseInt(limit),
-        total: bookings.length,
-      },
-    });
-  } catch (err) {
-    next(new BadRequestError('Failed to fetch bookings', err));
-  }
+    try {
+        const userId = req.user.id;
+        console.log(userId);
+        const { upcoming = 'true', page = 1, limit = 10 } = req.query;
+
+        const bookings = await bookingsDb.getUserBookings(userId, {
+            upcoming: upcoming === 'true',
+            offset: (page - 1) * limit,
+            limit: parseInt(limit),
+        });
+
+        res.json({
+            success: true,
+            data: bookings,
+            pagination: {
+                page: parseInt(page),
+                limit: parseInt(limit),
+                total: bookings.length,
+            },
+        });
+    } catch (err) {
+        next(new BadRequestError('Failed to fetch bookings', err));
+    }
 }
 
 /**
@@ -282,57 +206,57 @@
  * @param {Function} next - Express next middleware
  */
 async function cancelBooking(req, res, next) {
-  const client = await db.pool.connect();
-  try {
-    const { id } = req.params;
-    const userId = req.user.id;
-
-    await client.query('BEGIN');
-
-    // Verify booking belongs to user
-    const booking = await client.query(
-      'SELECT * FROM bookings WHERE id = $1 AND user_id = $2',
-      [id, userId]
-    );
-
-    if (booking.rows.length === 0) {
-      throw new BadRequestError(404, 'Booking not found');
-    }
-
-    // Don't allow cancelling completed or already cancelled bookings
-    if (['cancelled', 'completed'].includes(booking.rows[0].status)) {
-      throw new BadRequestError(
-        'Cannot cancel a completed or already cancelled booking'
-      );
-    }
-
-    // Update status to cancelled
-    await client.query('UPDATE bookings SET status = $1 WHERE id = $2', [
-      'cancelled',
-      id,
-    ]);
-
-    await client.query('COMMIT');
-
-    res.json({
-      success: true,
-      message: 'Booking cancelled successfully',
-    });
-  } catch (err) {
-    await client.query('ROLLBACK');
-    next(
-      err instanceof BadRequestError
-        ? err
-        : new BadRequestError('Failed to cancel booking', err)
-    );
-  } finally {
-    client.release();
-  }
+    const client = await db.pool.connect();
+    try {
+        const { id } = req.params;
+        const userId = req.user.id;
+
+        await client.query('BEGIN');
+
+        // Verify booking belongs to user
+        const booking = await client.query(
+            'SELECT * FROM bookings WHERE id = $1 AND user_id = $2',
+            [id, userId]
+        );
+
+        if (booking.rows.length === 0) {
+            throw new BadRequestError(404, 'Booking not found');
+        }
+
+        // Don't allow cancelling completed or already cancelled bookings
+        if (['cancelled', 'completed'].includes(booking.rows[0].status)) {
+            throw new BadRequestError(
+                'Cannot cancel a completed or already cancelled booking'
+            );
+        }
+
+        // Update status to cancelled
+        await client.query('UPDATE bookings SET status = $1 WHERE id = $2', [
+            'cancelled',
+            id,
+        ]);
+
+        await client.query('COMMIT');
+
+        res.json({
+            success: true,
+            message: 'Booking cancelled successfully',
+        });
+    } catch (err) {
+        await client.query('ROLLBACK');
+        next(
+            err instanceof BadRequestError
+                ? err
+                : new BadRequestError('Failed to cancel booking', err)
+        );
+    } finally {
+        client.release();
+    }
 }
 
 module.exports = {
-  createBooking,
-  checkAvailability,
-  getUserBookings,
-  cancelBooking,
+    createBooking,
+    checkAvailability,
+    getUserBookings,
+    cancelBooking,
 };